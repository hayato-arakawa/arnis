--- conflicted
+++ resolved
@@ -102,11 +102,7 @@
 
     // Generate Overpass API query for bounding box
     let query: String = format!(
-<<<<<<< HEAD
-        r#"[out:json][timeout:350][bbox:{},{},{},{}];
-=======
         r#"[out:json][timeout:360][bbox:{},{},{},{}];
->>>>>>> 6e3406f1
     (
         nwr["building"];
         nwr["highway"];
