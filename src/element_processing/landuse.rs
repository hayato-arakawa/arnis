--- conflicted
+++ resolved
@@ -111,13 +111,8 @@
                 // Check if the current block is not water or another undesired block
                 if !editor.check_for_block(x, 0, z, None, Some(&[WATER, ICE])) {
                     if x % 9 == 0 && z % 9 == 0 {
-<<<<<<< HEAD
-                        // Place water/ice in dot pattern
-                        editor.set_block(WATER, x, 0, z, Some(&[FARMLAND, DIRT]), None);
-=======
                         // Place water in dot pattern
-                        editor.set_block(WATER, x, ground_level, z, Some(&[FARMLAND]), None);
->>>>>>> 987b8b3d
+                        editor.set_block(WATER, x, 0, z, Some(&[FARMLAND]), None);
                     } else if rng.gen_range(0..76) == 0 {
                         let special_choice: i32 = rng.gen_range(1..=10);
                         if special_choice <= 4 {
